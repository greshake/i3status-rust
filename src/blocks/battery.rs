//! A block for displaying information about an internal power supply.
//!
//! This module contains the [`Battery`](./struct.Battery.html) block, which can
//! display the status, capacity, and time remaining for (dis)charge for an
//! internal power supply.

use std::path::{Path, PathBuf};
use std::thread;
use std::time::{Duration, Instant};

use crossbeam_channel::Sender;
use dbus::arg::Array;
use dbus::ffidisp::stdintf::org_freedesktop_dbus::Properties;
use serde_derive::Deserialize;
use uuid::Uuid;

use crate::blocks::{Block, ConfigBlock};
use crate::config::Config;
use crate::de::deserialize_duration;
use crate::errors::*;
use crate::scheduler::Task;
use crate::util::{format_percent_bar, read_file, FormatTemplate};
use crate::widget::{I3BarWidget, State};
use crate::widgets::text::TextWidget;

/// A battery device can be queried for a few properties relevant to the user.
pub trait BatteryDevice {
    /// Query if the device is available or not. There are some cases where
    /// a device can be removed and
    fn is_available(&self) -> bool;

    /// Query the device status, one of `"Full"`, `"Charging"`, `"Discharging"`,
    /// or `"Unknown"`. Thinkpad batteries also report "`Not charging`", which
    /// for our purposes should be treated as equivalent to full.
    fn status(&self) -> Result<String>;

    /// Query the device's current capacity, as a percent.
    fn capacity(&self) -> Result<u64>;

    /// Query the estimated time remaining, in minutes, before (dis)charging is
    /// complete.
    fn time_remaining(&self) -> Result<u64>;

    /// Query the current power consumption, in uW.
    fn power_consumption(&self) -> Result<u64>;
}

/// Represents a physical power supply device, as known to sysfs.
pub struct PowerSupplyDevice {
    device_path: PathBuf,
    device_found: bool,
    charge_full: Option<u64>,
    energy_full: Option<u64>,
}

impl PowerSupplyDevice {
    /// Use the power supply device `device`, as found in the
    /// `/sys/class/power_supply` directory. Raises an error if a directory for
    /// that device is not found and `allow_unavailable_battery` is `false`.
    pub fn from_device(device: &str, allow_unavailable_battery: bool) -> Result<Self> {
        let device_path = Path::new("/sys/class/power_supply").join(device);
        if !device_path.exists() {
            if allow_unavailable_battery {
                return Ok(PowerSupplyDevice {
                    device_path,
                    device_found: false,
                    charge_full: None,
                    energy_full: None,
                });
            }
            return Err(BlockError(
                "battery".to_string(),
                format!(
                    "Power supply device '{}' does not exist",
                    device_path.to_string_lossy()
                ),
            ));
        }

        // Read charge_full exactly once, if it exists, units are µAh
        let charge_full = if device_path.join("charge_full").exists() {
            Some(
                read_file("battery", &device_path.join("charge_full"))?
                    .parse::<u64>()
                    .block_error("battery", "failed to parse charge_full")?,
            )
        } else {
            None
        };

        // Read energy_full exactly once, if it exists. Units are µWh.
        let energy_full = if device_path.join("energy_full").exists() {
            Some(
                read_file("battery", &device_path.join("energy_full"))?
                    .parse::<u64>()
                    .block_error("battery", "failed to parse energy_full")?,
            )
        } else {
            None
        };

        Ok(PowerSupplyDevice {
            device_path,
            device_found: true,
            charge_full,
            energy_full,
        })
    }
}

impl BatteryDevice for PowerSupplyDevice {
    fn is_available(&self) -> bool {
        self.device_found
    }

    fn status(&self) -> Result<String> {
        read_file("battery", &self.device_path.join("status"))
    }

    fn capacity(&self) -> Result<u64> {
        let capacity_path = self.device_path.join("capacity");
        let charge_path = self.device_path.join("charge_now");
        let energy_path = self.device_path.join("energy_now");

        let capacity = if capacity_path.exists() {
            read_file("battery", &capacity_path)?
                .parse::<u64>()
                .block_error("battery", "failed to parse capacity")?
        } else if charge_path.exists() && self.charge_full.is_some() {
            let charge = read_file("battery", &charge_path)?
                .parse::<u64>()
                .block_error("battery", "failed to parse charge_now")?;
            ((charge as f64 / self.charge_full.unwrap() as f64) * 100.0) as u64
        } else if energy_path.exists() && self.energy_full.is_some() {
            let charge = read_file("battery", &energy_path)?
                .parse::<u64>()
                .block_error("battery", "failed to parse energy_now")?;
            ((charge as f64 / self.energy_full.unwrap() as f64) * 100.0) as u64
        } else {
            return Err(BlockError(
                "battery".to_string(),
                "Device does not support reading capacity, charge, or energy".to_string(),
            ));
        };

        match capacity {
            0..=100 => Ok(capacity),
            // We need to cap it at 100, because the kernel may report
            // charge_now same as charge_full_design when the battery is full,
            // leading to >100% charge.
            _ => Ok(100),
        }
    }

    fn time_remaining(&self) -> Result<u64> {
        // Units are µWh
        let full = if self.energy_full.is_some() {
            self.energy_full.unwrap()
        } else if self.charge_full.is_some() {
            self.charge_full.unwrap()
        } else {
            return Err(BlockError(
                "battery".to_string(),
                "Device does not support reading energy".to_string(),
            ));
        };

        // Units are µWh/µAh
        let energy_path = self.device_path.join("energy_now");
        let charge_path = self.device_path.join("charge_now");
        let fill = if energy_path.exists() {
            read_file("battery", &energy_path)?
                .parse::<f64>()
                .block_error("battery", "failed to parse energy_now")?
        } else if charge_path.exists() {
            read_file("battery", &charge_path)?
                .parse::<f64>()
                .block_error("battery", "failed to parse charge_now")?
        } else {
            return Err(BlockError(
                "battery".to_string(),
                "Device does not support reading energy".to_string(),
            ));
        };

        let power_path = self.device_path.join("power_now");
        let current_path = self.device_path.join("current_now");
        let usage = if power_path.exists() {
            read_file("battery", &power_path)?
                .parse::<f64>()
                .block_error("battery", "failed to parse power_now")?
        } else if current_path.exists() {
            read_file("battery", &current_path)?
                .parse::<f64>()
                .block_error("battery", "failed to parse current_now")?
        } else {
            return Err(BlockError(
                "battery".to_string(),
                "Device does not support reading power".to_string(),
            ));
        };

        // If the device driver uses the combination of energy_full, energy_now and power_now,
        // all values (full, fill, and usage) are in Watts, while if it uses charge_full, charge_now
        // and current_now, they're in Amps. In all 3 equations below the units cancel out and
        // we're left with a time value.
        let status = self.status()?;
        match status.as_str() {
            "Full" => Ok(((full as f64 / usage) * 60.0) as u64),
            "Discharging" => Ok(((fill / usage) * 60.0) as u64),
            "Charging" => Ok((((full as f64 - fill) / usage) * 60.0) as u64),
            _ => {
                // TODO: What should we return in this case? It seems that under
                // some conditions sysfs will return 0 for some readings (energy
                // or power), so perhaps the most natural thing to do is emulate
                // that.
                Ok(0)
            }
        }
    }

    fn power_consumption(&self) -> Result<u64> {
        // power consumption in µWh
        let power_path = self.device_path.join("power_now");
        // current consumption in µA
        let current_path = self.device_path.join("current_now");
        // voltage in µV
        let voltage_path = self.device_path.join("voltage_now");

        if power_path.exists() {
            Ok(read_file("battery", &power_path)?
                .parse::<u64>()
                .block_error("battery", "failed to parse power_now")?)
        } else if current_path.exists() && voltage_path.exists() {
            let current = read_file("battery", &current_path)?
                .parse::<u64>()
                .block_error("battery", "failed to parse current_now")?;
            let voltage = read_file("battery", &voltage_path)?
                .parse::<u64>()
                .block_error("battery", "failed to parse voltage_now")?;
            Ok((current * voltage) / 1_000_000)
        } else {
            Err(BlockError(
                "battery".to_string(),
                "Device does not support power consumption".to_string(),
            ))
        }
    }
}

/// Represents a battery known to UPower.
pub struct UpowerDevice {
    device_path: String,
    con: dbus::ffidisp::Connection,
}

impl UpowerDevice {
    /// Create the UPower device from the `device` string, which is converted to
    /// the path `"/org/freedesktop/UPower/devices/battery_<device>"`, except if
    /// `device` equals `"DisplayDevice"`, in which case it is converted to the
    /// path `"/org/freedesktop/UPower/devices/DisplayDevice"`. Raises an error
    /// if D-Bus cannot connect to this device, or if the device is not a
    /// battery.
    pub fn from_device(device: &str) -> Result<Self> {
        let device_path;
        let con = dbus::ffidisp::Connection::get_private(dbus::ffidisp::BusType::System)
            .block_error("battery", "Failed to establish D-Bus connection.")?;

        if device == "DisplayDevice" {
            device_path = String::from("/org/freedesktop/UPower/devices/DisplayDevice");
        } else {
            let msg = dbus::Message::new_method_call(
                "org.freedesktop.UPower",
                "/org/freedesktop/UPower",
                "org.freedesktop.UPower",
                "EnumerateDevices",
            )
            .unwrap();
            let dbus_reply = con.send_with_reply_and_block(msg, 2000).unwrap();

            // EnumerateDevices returns one argument, which is an array of ObjectPaths (not dbus::tree:ObjectPath).
            let mut paths: Array<dbus::Path, _> = dbus_reply.get1().unwrap();
            let path = paths.find(|entry| entry.ends_with(device));
            if path.is_none() {
                return Err(BlockError(
                    "battery".into(),
                    "UPower device could not be found.".into(),
                ));
            }
            device_path = path.unwrap().as_cstr().to_string_lossy().into_owned();
        }
        let upower_type: u32 = con
            .with_path("org.freedesktop.UPower", &device_path, 1000)
            .get("org.freedesktop.UPower.Device", "Type")
            .block_error("battery", "Failed to read UPower Type property.")?;

        // https://upower.freedesktop.org/docs/Device.html#Device:Type
        // consider any peripheral, UPS and internal battery
        if upower_type == 1 {
            return Err(BlockError(
                "battery".into(),
                "UPower device is not a battery.".into(),
            ));
        }
        Ok(UpowerDevice { device_path, con })
    }

    /// Monitor UPower property changes in a separate thread and send updates
    /// via the `update_request` channel.
    pub fn monitor(&self, id: String, update_request: Sender<Task>) {
        let path = self.device_path.clone();
        thread::Builder::new()
            .name("battery".into())
            .spawn(move || {
                let con = dbus::ffidisp::Connection::get_private(dbus::ffidisp::BusType::System)
                    .expect("Failed to establish D-Bus connection.");
                let rule = format!(
                    "type='signal',\
                 path='{}',\
                 interface='org.freedesktop.DBus.Properties',\
                 member='PropertiesChanged'",
                    path
                );

                // First we're going to get an (irrelevant) NameAcquired event.
                con.incoming(10_000).next();

                con.add_match(&rule)
                    .expect("Failed to add D-Bus match rule.");

                loop {
                    if con.incoming(10_000).next().is_some() {
                        update_request
                            .send(Task {
                                id: id.clone(),
                                update_time: Instant::now(),
                            })
                            .unwrap();
                        // Avoid update spam.
                        // TODO: Is this necessary?
                        thread::sleep(Duration::from_millis(1000))
                    }
                }
            })
            .unwrap();
    }
}

impl BatteryDevice for UpowerDevice {
    fn is_available(&self) -> bool {
        true // TODO: has to be implemented for UPower
    }

    fn status(&self) -> Result<String> {
        let status: u32 = self
            .con
            .with_path("org.freedesktop.UPower", &self.device_path, 1000)
            .get("org.freedesktop.UPower.Device", "State")
            .block_error("battery", "Failed to read UPower State property.")?;

        // https://upower.freedesktop.org/docs/Device.html#Device:State
        match status {
            1 => Ok("Charging".to_string()),
            2 => Ok("Discharging".to_string()),
            3 => Ok("Empty".to_string()),
            4 => Ok("Full".to_string()),
            5 => Ok("Not charging".to_string()),
            6 => Ok("Discharging".to_string()),
            _ => Ok("Unknown".to_string()),
        }
    }

    fn capacity(&self) -> Result<u64> {
        let capacity: f64 = self
            .con
            .with_path("org.freedesktop.UPower", &self.device_path, 1000)
            .get("org.freedesktop.UPower.Device", "Percentage")
            .block_error("battery", "Failed to read UPower Percentage property.")?;

        if capacity > 100.0 {
            Ok(100)
        } else {
            Ok(capacity as u64)
        }
    }

    fn time_remaining(&self) -> Result<u64> {
        let property = if self.status()? == "Charging" {
            "TimeToFull"
        } else {
            "TimeToEmpty"
        };
        let time_to_empty: i64 = self
            .con
            .with_path("org.freedesktop.UPower", &self.device_path, 1000)
            .get("org.freedesktop.UPower.Device", property)
            .block_error(
                "battery",
                &format!("Failed to read UPower {} property.", property),
            )?;
        Ok((time_to_empty / 60) as u64)
    }

    fn power_consumption(&self) -> Result<u64> {
        let energy_rate: f64 = self
            .con
            .with_path("org.freedesktop.UPower", &self.device_path, 1000)
            .get("org.freedesktop.UPower.Device", "EnergyRate")
            .block_error("battery", "Failed to read UPower EnergyRate property.")?;
        // FIXME: Might want to make the interface send Watts instead.
        Ok((energy_rate * 1_000_000.0) as u64)
    }
}

/// A block for displaying information about an internal power supply.
pub struct Battery {
    output: TextWidget,
    id: String,
    update_interval: Duration,
    device: Box<dyn BatteryDevice>,
    format: FormatTemplate,
    driver: BatteryDriver,
    good: u64,
    info: u64,
    warning: u64,
    critical: u64,
}

#[derive(Deserialize, Debug, Clone)]
#[serde(rename_all = "lowercase")]
pub enum BatteryDriver {
    Sysfs,
    Upower,
}

impl Default for BatteryDriver {
    fn default() -> Self {
        BatteryDriver::Sysfs
    }
}

/// Configuration for the [`Battery`](./struct.Battery.html) block.
#[derive(Deserialize, Debug, Clone)]
#[serde(deny_unknown_fields)]
pub struct BatteryConfig {
    /// Update interval in seconds
    #[serde(
        default = "BatteryConfig::default_interval",
        deserialize_with = "deserialize_duration"
    )]
    pub interval: Duration,

    /// The internal power supply device in `/sys/class/power_supply/` to read
    /// from.
    #[serde(default = "BatteryConfig::default_device")]
    pub device: String,

    /// (DEPRECATED) Options for displaying battery information.
    #[serde()]
    pub show: Option<String>,

    /// Format string for displaying battery information.
    /// placeholders: {percentage}, {bar}, {time} and {power}
    #[serde(default = "BatteryConfig::default_format")]
    pub format: String,

    /// (DEPRECATED) Use UPower to monitor battery status and events.
    #[serde(default = "BatteryConfig::default_upower")]
    pub upower: bool,

    /// The "driver" to use for powering the block. One of "sysfs" or "upower".
    pub driver: Option<BatteryDriver>,

<<<<<<< HEAD
    /// If the battery device cannot be found, do not fail and show the block anyway (sysfs only).
    #[serde(default = "BatteryConfig::default_allow_unavailable_battery")]
    pub allow_unavailable_battery: bool,
=======
    /// The threshold above which the remaining capacity is shown as good
    #[serde(default = "BatteryConfig::default_good")]
    pub good: u64,

    /// The threshold below which the remaining capacity is shown as info
    #[serde(default = "BatteryConfig::default_info")]
    pub info: u64,

    /// The threshold below which the remaining capacity is shown as warning
    #[serde(default = "BatteryConfig::default_warning")]
    pub warning: u64,

    /// The threshold below which the remaining capacity is shown as critical
    #[serde(default = "BatteryConfig::default_critical")]
    pub critical: u64,
>>>>>>> ec9509e8
}

impl BatteryConfig {
    fn default_interval() -> Duration {
        Duration::from_secs(10)
    }

    fn default_device() -> String {
        "BAT0".to_string()
    }

    fn default_format() -> String {
        "{percentage}%".into()
    }

    fn default_upower() -> bool {
        false
    }

<<<<<<< HEAD
    fn default_allow_unavailable_battery() -> bool {
        false
=======
    fn default_critical() -> u64 {
        15
    }

    fn default_warning() -> u64 {
        30
    }

    fn default_info() -> u64 {
        60
    }

    fn default_good() -> u64 {
        60
>>>>>>> ec9509e8
    }
}

impl ConfigBlock for Battery {
    type Config = BatteryConfig;

    fn new(
        block_config: Self::Config,
        config: Config,
        update_request: Sender<Task>,
    ) -> Result<Self> {
        // TODO: remove deprecated show types eventually
        let format = match block_config.show {
            Some(show) => match show.as_ref() {
                "time" => "{time}".into(),
                "percentage" => "{percentage}%".into(),
                "both" => "{percentage}% {time}".into(),
                _ => {
                    return Err(BlockError("battery".into(), "Unknown show option".into()));
                }
            },
            None => block_config.format,
        };

        // TODO: Remove the deprecated upower config eventually.
        let driver = match block_config.driver {
            Some(val) => val,
            None if block_config.upower => BatteryDriver::Upower,
            _ => BatteryDriver::Sysfs,
        };

        let id = Uuid::new_v4().to_simple().to_string();
        let device: Box<dyn BatteryDevice> = match driver {
            BatteryDriver::Upower => {
                let out = UpowerDevice::from_device(&block_config.device)?;
                out.monitor(id.clone(), update_request);
                Box::new(out)
            }
            BatteryDriver::Sysfs => Box::new(PowerSupplyDevice::from_device(
                &block_config.device,
                block_config.allow_unavailable_battery,
            )?),
        };

        Ok(Battery {
            id,
            update_interval: block_config.interval,
            output: TextWidget::new(config),
            device,
            format: FormatTemplate::from_string(&format)?,
            driver,
            good: block_config.good,
            info: block_config.info,
            warning: block_config.warning,
            critical: block_config.critical,
        })
    }
}

impl Block for Battery {
    fn update(&mut self) -> Result<Option<Duration>> {
        // TODO: Maybe use dbus to immediately signal when the battery state changes.

        // if the battery device is not available, we can exit early
        if !self.device.is_available() {
            self.output.set_icon("bat_not_available");
            self.output.set_text("x".to_string());
            self.output.set_state(State::Idle);

            return match self.driver {
                BatteryDriver::Sysfs => Ok(Some(self.update_interval)),
                BatteryDriver::Upower => Ok(None),
            };
        }

        let status = self.device.status()?;

        if status == "Full" || status == "Not charging" {
            self.output.set_icon("bat_full");
            self.output.set_text("".to_string());
            self.output.set_state(State::Good);
        } else {
            let capacity = self.device.capacity();
            let percentage = match capacity {
                Ok(capacity) => format!("{}", capacity),
                Err(_) => "×".into(),
            };
            let bar = match capacity {
                Ok(capacity) => format_percent_bar(capacity as f32),
                Err(_) => "×".into(),
            };
            let time = match self.device.time_remaining() {
                Ok(time) => match time {
                    0 => "".into(),
                    _ => format!("{}:{:02}", time / 60, time % 60),
                },
                Err(_) => "×".into(),
            };
            // convert µW to W for display
            let power = match self.device.power_consumption() {
                Ok(power) => format!("{:.2}", power as f64 / 1000.0 / 1000.0),
                Err(_) => "×".into(),
            };
            let values = map!("{percentage}" => percentage,
                              "{bar}" => bar,
                              "{time}" => time,
                              "{power}" => power);
            self.output
                .set_text(self.format.render_static_str(&values)?);

            // Check if the battery is in charging mode and change the state to Good.
            // Otherwise, adjust the state depeding the power percentance.
            match status.as_str() {
                "Charging" => {
                    self.output.set_state(State::Good);
                }
                _ => {
                    self.output.set_state(match capacity {
                        Ok(capacity) => {
                            if capacity <= self.critical {
                                State::Critical
                            } else if capacity <= self.warning {
                                State::Warning
                            } else if capacity <= self.info {
                                State::Info
                            } else if capacity > self.good {
                                State::Good
                            } else {
                                State::Idle
                            }
                        }
                        Err(_) => State::Warning,
                    });
                }
            }

            self.output.set_icon(match status.as_str() {
                "Discharging" => capacity_to_icon(capacity),
                "Charging" => "bat_charging",
                _ => capacity_to_icon(capacity),
            });
        }

        match self.driver {
            BatteryDriver::Sysfs => Ok(Some(self.update_interval)),
            BatteryDriver::Upower => Ok(None),
        }
    }

    fn view(&self) -> Vec<&dyn I3BarWidget> {
        vec![&self.output]
    }

    fn id(&self) -> &str {
        &self.id
    }
}

fn capacity_to_icon(cap: Result<u64>) -> &'static str {
    match cap {
        Ok(0..=25) => "bat_quarter",
        Ok(26..=50) => "bat_half",
        Ok(51..=75) => "bat_three_quarters",
        _ => "bat_full",
    }
}<|MERGE_RESOLUTION|>--- conflicted
+++ resolved
@@ -19,7 +19,7 @@
 use crate::de::deserialize_duration;
 use crate::errors::*;
 use crate::scheduler::Task;
-use crate::util::{format_percent_bar, read_file, FormatTemplate};
+use crate::util::{format_percent_bar, FormatTemplate, read_file};
 use crate::widget::{I3BarWidget, State};
 use crate::widgets::text::TextWidget;
 
@@ -275,7 +275,7 @@
                 "org.freedesktop.UPower",
                 "EnumerateDevices",
             )
-            .unwrap();
+                .unwrap();
             let dbus_reply = con.send_with_reply_and_block(msg, 2000).unwrap();
 
             // EnumerateDevices returns one argument, which is an array of ObjectPaths (not dbus::tree:ObjectPath).
@@ -445,8 +445,8 @@
 pub struct BatteryConfig {
     /// Update interval in seconds
     #[serde(
-        default = "BatteryConfig::default_interval",
-        deserialize_with = "deserialize_duration"
+    default = "BatteryConfig::default_interval",
+    deserialize_with = "deserialize_duration"
     )]
     pub interval: Duration,
 
@@ -471,11 +471,10 @@
     /// The "driver" to use for powering the block. One of "sysfs" or "upower".
     pub driver: Option<BatteryDriver>,
 
-<<<<<<< HEAD
     /// If the battery device cannot be found, do not fail and show the block anyway (sysfs only).
     #[serde(default = "BatteryConfig::default_allow_unavailable_battery")]
     pub allow_unavailable_battery: bool,
-=======
+
     /// The threshold above which the remaining capacity is shown as good
     #[serde(default = "BatteryConfig::default_good")]
     pub good: u64,
@@ -491,7 +490,6 @@
     /// The threshold below which the remaining capacity is shown as critical
     #[serde(default = "BatteryConfig::default_critical")]
     pub critical: u64,
->>>>>>> ec9509e8
 }
 
 impl BatteryConfig {
@@ -511,10 +509,10 @@
         false
     }
 
-<<<<<<< HEAD
     fn default_allow_unavailable_battery() -> bool {
         false
-=======
+    }
+
     fn default_critical() -> u64 {
         15
     }
@@ -529,7 +527,6 @@
 
     fn default_good() -> u64 {
         60
->>>>>>> ec9509e8
     }
 }
 
