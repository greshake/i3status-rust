--- conflicted
+++ resolved
@@ -346,13 +346,8 @@
             }
             BlockState::Normal { widget } | BlockState::Error { widget, .. } => {
                 *data = widget
-<<<<<<< HEAD
-                    .get_data(&block.shared_config)
+                    .get_data(&block.shared_config, id)
                     .in_block(block_type, id)?;
-=======
-                    .get_data(&block.shared_config, id)
-                    .in_block(*block_type, id)?;
->>>>>>> 34e2b45c
             }
         }
         Ok(())
