--- conflicted
+++ resolved
@@ -5,16 +5,10 @@
            "Contributors on GitHub (https://github.com/greshake/i3status-rust/graphs/contributors)"]
 
 [features]
-<<<<<<< HEAD
 default = ["pulseaudio"]
-
 pulseaudio = ["libpulse-binding"]
-
-=======
-default = []
 # Opt-in block profiling, intended for developers.
 profiling = ["cpuprofiler", "progress"]
->>>>>>> 11c2a216
 
 [dependencies]
 chrono = "0.4"
@@ -34,13 +28,8 @@
 chan = "0.1.21"
 inotify = "0.5.1"
 maildir = "0.1.1"
-<<<<<<< HEAD
 libpulse-binding = { version = "^2.2", optional = true }
 # Used only in debug build mode
 # for profiling blocks
-cpuprofiler = "0.0.3"
-progress = "0.2"
-=======
 cpuprofiler = { version = "0.0.3", optional = true }
-progress = { version = "0.2", optional = true }
->>>>>>> 11c2a216
+progress = { version = "0.2", optional = true }